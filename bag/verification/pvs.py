# -*- coding: utf-8 -*-

"""This module implements LVS/RCX using PVS/QRC and stream out from Virtuoso.
"""

from typing import TYPE_CHECKING, Optional, List, Dict, Any, Sequence, Tuple

import os
import subprocess
import time

from ..io import read_yaml, open_temp, readlines_iter, fix_string
from .virtuoso import VirtuosoChecker

if TYPE_CHECKING:
    from .base import FlowInfo


# noinspection PyUnusedLocal
def _all_pass(retcode, log_file):
    return True


# noinspection PyUnusedLocal
def lvs_passed(retcode, log_file):
    # type: (int, str) -> Tuple[bool, str]
    """Check if LVS passed

    Parameters
    ----------
    retcode : int
        return code of the LVS process.
    log_file : str
        log file name.

    Returns
    -------
    success : bool
        True if LVS passed.
    log_file : str
        the log file name.
    """
    if not os.path.isfile(log_file):
        return False, ''

    test_str = '# Run Result             : MATCH'
    LogCheck = subprocess.Popen(['grep', '-i', test_str, log_file], stdout=subprocess.PIPE, stderr=subprocess.STDOUT)
    stdout, stderr = LogCheck.communicate()

    return stdout.decode() != '', log_file


# noinspection PyUnusedLocal
def rcx_passed(retcode, log_file):
    """Check if RCX passed.

    Parameters
    ----------
    retcode : int
        return code of the RCX process.
    log_file : str
        log file name.

    Returns
    -------
    netlist : str
        netlist file name.
    log_file : str
        the log file name.
    """
    if not os.path.isfile(log_file):
        return None, ''

    test_str = ' terminated normally  *****'
    LogCheck = subprocess.Popen(['grep', '-i', test_str, log_file], stdout=subprocess.PIPE, stderr=subprocess.STDOUT)
    stdout, stderr = LogCheck.communicate()

    if stdout.decode() != '':
        return '', log_file
    else:
        return None, ''


class PVS(VirtuosoChecker):
    """A subclass of VirtuosoChecker that uses PVS/QRC for verification.

    Parameters
    ----------
    tmp_dir : string
        temporary directory to save files in.
    lvs_run_dir : string
        the LVS run directory.
    lvs_runset : string
        the LVS runset filename.
    lvs_rule_file : string
        the LVS rule filename.
    rcx_runset : string
        the RCX runset filename.
    source_added_file : string
        the source.added file location.  Environment variable is supported.
        Default value is '$DK/Calibre/lvs/source.added'.
    """

    def __init__(self, tmp_dir, lvs_run_dir, lvs_runset, lvs_rule_file, rcx_runset,
                 source_added_file='$DK/Calibre/lvs/source.added', **kwargs):

        max_workers = kwargs.get('max_workers', None)
        cancel_timeout = kwargs.get('cancel_timeout_ms', None)
        if cancel_timeout is not None:
            cancel_timeout /= 1e3

        VirtuosoChecker.__init__(self, tmp_dir, max_workers, cancel_timeout, source_added_file)

        self.default_rcx_params = kwargs.get('rcx_params', {})
        self.default_lvs_params = kwargs.get('lvs_params', {})
        self.lvs_run_dir = os.path.abspath(lvs_run_dir)
        self.lvs_runset = lvs_runset
        self.lvs_rule_file = lvs_rule_file
        self.rcx_runset = rcx_runset

    def get_rcx_netlists(self, lib_name, cell_name):
        # type: (str, str) -> List[str]
        # PVS generate schematic cellviews directly.
        return []

    def setup_lvs_flow(self, lib_name, cell_name, sch_view='schematic', lay_view='layout',
                       params=None, **kwargs):
        # type: (str, str, str, str, Optional[Dict[str, Any]], Any) -> Sequence[FlowInfo]

        run_dir = os.path.join(self.lvs_run_dir, lib_name, cell_name)
        os.makedirs(run_dir, exist_ok=True)

        lay_file = os.path.join(run_dir, 'layout.gds')
        sch_file = os.path.join(run_dir, 'schematic.net')

        # add schematic/layout export to flow
        flow_list = []

        # Check if gds layout is provided
        gds_layout_path = kwargs.pop('gds_layout_path', None)

        # If not provided the gds layout, need to export layout
        if not gds_layout_path:
            cmd, log, env, cwd = self.setup_export_layout(lib_name, cell_name, lay_file, lay_view, None)
            flow_list.append((cmd, log, env, cwd, _all_pass))
        # If provided gds layout, do not export layout, just copy gds
        else:
            if not os.path.exists(gds_layout_path):
                raise ValueError(f'gds_layout_path does not exist: {gds_layout_path}')
            with open_temp(prefix='copy', dir=run_dir, delete=True) as f:
                copy_log_file = f.name
            copy_cmd = ['cp', gds_layout_path, os.path.abspath(lay_file)]
            flow_list.append((copy_cmd, copy_log_file, None, None, _all_pass))

        cmd, log, env, cwd = self.setup_export_schematic(lib_name, cell_name, sch_file, sch_view,
                                                         None)
        flow_list.append((cmd, log, env, cwd, _all_pass))

        lvs_params_actual = self.default_lvs_params.copy()
        if params is not None:
            lvs_params_actual.update(params)

        with open_temp(prefix='lvsLog', dir=run_dir, delete=False) as logf:
            log_file = logf.name

        # generate new runset
        runset_content = self.modify_lvs_runset(run_dir, cell_name, lvs_params_actual)

        # save runset
        with open_temp(dir=run_dir, delete=False) as runset_file:
            runset_fname = runset_file.name
            runset_file.write(runset_content)

        num_cores = 4
        cmd = ['pvs', '-perc', '-lvs', '-qrc_data', '-control', runset_fname, '-dp', str(num_cores),
               '-gds', lay_file, '-layout_top_cell', cell_name,
               '-source_cdl', sch_file, '-source_top_cell', cell_name,
               self.lvs_rule_file,
               ]

        flow_list.append((cmd, log_file, None, run_dir, lvs_passed))

        return flow_list

    def setup_rcx_flow(self, lib_name, cell_name, sch_view='schematic', lay_view='layout',
                       params=None, **kwargs):
        # type: (str, str, str, str, Optional[Dict[str, Any]], Any) -> Sequence[FlowInfo]

        # update default RCX parameters.
        rcx_params_actual = self.default_rcx_params.copy()
        if params is not None:
            rcx_params_actual.update(params)

        run_dir = os.path.join(self.lvs_run_dir, lib_name, cell_name)
        os.makedirs(run_dir, exist_ok=True)

        with open_temp(prefix='rcxLog', dir=run_dir, delete=False) as logf:
            log_file = logf.name

        # generate new runset
        runset_content = self.modify_rcx_runset(run_dir, lib_name, cell_name, lay_view,
                                                rcx_params_actual)

        # save runset
        with open_temp(dir=run_dir, delete=False) as runset_file:
            runset_fname = runset_file.name
            runset_file.write(runset_content)

        cmd = ['qrc', '-cmd', runset_fname]

        # NOTE: qrc needs to be run in the current working directory (virtuoso directory),
        # because it needs to access cds.lib
        return [(cmd, log_file, None, os.environ['BAG_WORK_DIR'], rcx_passed)]

    def modify_lvs_runset(self, run_dir, cell_name, lvs_params):
        # type: (str, str, Dict[str, Any]) -> str
        """Modify the given LVS runset file.

        Parameters
        ----------
        run_dir : str
            the run directory.
        cell_name : str
            the cell name.
        lvs_params : Dict[str, Any]
            override LVS parameters.

        Returns
        -------
        content : str
            the new runset content.
        """
        # convert runset content to dictionary
        lvs_options = {}
        for line in readlines_iter(self.lvs_runset):
            key, val = line.split(' ', 1)
            # remove semicolons
            val = val.strip().rstrip(';')
            if key in lvs_options:
                lvs_options[key].append(val)
            else:
                lvs_options[key] = [val]

        # get results_db file name
        results_db = os.path.join(run_dir, '%s.erc_errors.ascii' % cell_name)
        # override parameters
        lvs_options['lvs_report_file'] = ['"%s.rep"' % cell_name]
        lvs_options['report_summary'] = ['-erc "%s.sum" -replace' % cell_name]
        lvs_options['results_db'] = ['-erc "%s" -ascii' % results_db]
        lvs_options['mask_svdb_dir'] = ['"%s"' % os.path.join(run_dir, 'svdb')]

        lvs_options.update(lvs_params)
        content_list = []
        for key, val_list in lvs_options.items():
            for v in val_list:
                content_list.append('%s %s;\n' % (key, v))

        return ''.join(content_list)

    def modify_rcx_runset(self, run_dir, lib_name, cell_name, lay_view, rcx_params):
        # type: (str, str, str, str, Dict[str, Any]) -> str
        """Modify the given QRC options.

        Parameters
        ----------
        run_dir : str
            the run directory.
        lib_name : str
            the library name.
        cell_name : str
            the cell name.
        lay_view : str
            the layout view.
        rcx_params : Dict[str, Any]
            override RCX parameters.

        Returns
        -------
        content : str
            the new runset content.
        """
        data_dir = os.path.join(run_dir, 'svdb')
        # wait 10 seconds to see if not finding directory is just a network drive problem
        query_timeout = 10.0
        tstart = time.time()
        elapsed = 0.0
        while not os.path.isdir(data_dir) and elapsed < query_timeout:
            time.sleep(0.1)
            elapsed = time.time() - tstart
        if not os.path.isdir(data_dir):
            raise ValueError('cannot find directory %s.  Did you run PVS first?' % data_dir)

        # load default rcx options
<<<<<<< HEAD
        content = read_file(self.rcx_runset)
        rcx_options = yaml.load(content, Loader=yaml.FullLoader)
=======
        rcx_options = read_yaml(self.rcx_runset)
>>>>>>> 33b4dce3

        # setup inputs/outputs
        rcx_options['input_db']['design_cell_name'] = '{} {} {}'.format(cell_name, lay_view,
                                                                        lib_name)
        rcx_options['input_db']['run_name'] = cell_name
        rcx_options['input_db']['directory_name'] = data_dir
        rcx_options['output_db']['cdl_out_map_directory'] = run_dir
        rcx_options['output_setup']['directory_name'] = data_dir
        rcx_options['output_setup']['temporary_directory_name'] = cell_name

        # override parameters
        for key, val in rcx_options.items():
            if key in rcx_params:
                val.update(rcx_params[key])

        # convert dictionary to QRC command file format.
        content_list = []
        for key, options in rcx_options.items():
            content_list.append('%s \\' % key)
            for k, v in options.items():
                v = fix_string(v)
                if isinstance(v, str):
                    # add quotes around string
                    v = '"{}"'.format(v)
                content_list.append('    -%s %s \\' % (k, v))

            # remove line continuation backslash from last option
            content_list[-1] = content_list[-1][:-2]

        return '\n'.join(content_list)<|MERGE_RESOLUTION|>--- conflicted
+++ resolved
@@ -291,12 +291,7 @@
             raise ValueError('cannot find directory %s.  Did you run PVS first?' % data_dir)
 
         # load default rcx options
-<<<<<<< HEAD
-        content = read_file(self.rcx_runset)
-        rcx_options = yaml.load(content, Loader=yaml.FullLoader)
-=======
         rcx_options = read_yaml(self.rcx_runset)
->>>>>>> 33b4dce3
 
         # setup inputs/outputs
         rcx_options['input_db']['design_cell_name'] = '{} {} {}'.format(cell_name, lay_view,

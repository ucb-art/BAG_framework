--- conflicted
+++ resolved
@@ -577,11 +577,7 @@
 
         # update netlist file
         content = self.parse_schematic_template(lib_name, cell_name)
-<<<<<<< HEAD
-        sch_info = yaml.load(content, Loader=yaml.FullLoader)
-=======
         sch_info = yaml.load(content, Loader=yaml.Loader)
->>>>>>> 33b4dce3
         try:
             write_file(yaml_file, content)
         except IOError:

# -*- coding: utf-8 -*-

"""This module defines various wrapper around ZMQ sockets."""

from datetime import datetime
import zlib
import pprint
from pathlib import Path
import os

import yaml
import zmq

from .. import io


class ZMQDealer(object):
    """A class that interacts with a ZMQ dealer socket.

    a dealer socket is an asynchronous socket that can issue multiple requests
    without needing to wait for an reply.  This class encapsulates the ZMQ
    socket details and provide more convenient API to use.

    Parameters
    ----------
    port : int
        the port to connect to.
    pipeline : int
        number of messages allowed in a pipeline.  Only affects file
        transfer performance.
    host : str
        the host to connect to.
    log_file : str or None
        the log file.  None to disable logging.
    """

    def __init__(self, port, pipeline=100, host='localhost', log_file=None):
        """Create a new ZMQDealer object.
        """
        context = zmq.Context.instance()
        # noinspection PyUnresolvedReferences
        self.socket = context.socket(zmq.DEALER)
        self.socket.hwm = pipeline
        self.socket.connect('tcp://%s:%d' % (host, port))
        self._log_file = log_file
        self.poller = zmq.Poller()
        # noinspection PyUnresolvedReferences
        self.poller.register(self.socket, zmq.POLLIN)

        if self._log_file is not None:
            self._log_file = Path(self._log_file).resolve()
            # If log file directory does not exists, create it
            log_dir: Path = self._log_file.parent
            log_dir.mkdir(parents=True, exist_ok=True)
            # time stamp the file
            now = datetime.now()
            time_stamp = now.strftime('%Y%m%d_%H%M%S%f')
            ext = self._log_file.suffix
            self._log_file = str(log_dir / f'{self._log_file.stem}_{time_stamp}{ext}')

    def log_msg(self, msg):
        """Log the given message"""
        if self._log_file is not None:
            io.write_file(self._log_file, '%s\n' % msg, append=True)

    def log_obj(self, msg, obj):
        """Log the given object"""
        if self._log_file is not None:
            obj_str = pprint.pformat(obj)
            io.write_file(self._log_file, '%s\n%s\n' % (msg, obj_str), append=True)

    def close(self):
        """Close the underlying socket."""
        self.socket.close()

    def send_obj(self, obj):
        """Sends a python object using pickle serialization and zlib compression.

        Parameters
        ----------
        obj : any
            the object to send.
        """
        p = io.to_bytes(yaml.dump(obj))
        z = zlib.compress(p)
        self.log_obj('sending data:', obj)
        self.socket.send(z)

    def recv_obj(self, timeout=None, enable_cancel=False):
        """Receive a python object, serialized with pickle and compressed with zlib.

        Parameters
        ----------
        timeout : int or None
            the timeout to wait in miliseconds.  If None, wait indefinitely.
        enable_cancel : bool
            If True, allows the user to press Ctrl-C to abort.  For this to work,
            the other end must know how to process the stop request dictionary.
        Returns
        -------
        obj : any
            the received object.  None if timeout reached.
        """
        try:
            events = self.poller.poll(timeout=timeout)
        except KeyboardInterrupt:
            if not enable_cancel:
                # re-raise exception if cancellation is not enabled.
                raise
            self.send_obj(dict(type='stop'))
            print('Stop signal sent, waiting for reply.  Press Ctrl-C again to force exit.')
            try:
                events = self.poller.poll(timeout=timeout)
            except KeyboardInterrupt:
                print('Force exiting.')
                return None

        if events:
            data = self.socket.recv()
            z = io.fix_string(zlib.decompress(data))
<<<<<<< HEAD
            obj = yaml.load(z)
=======
            obj = yaml.load(z, Loader=yaml.Loader)
>>>>>>> 1cf99104
            self.log_obj('received data:', obj)
            return obj
        else:
            self.log_msg('timeout with %d ms reached.' % timeout)
            return None

    def recv_msg(self):
        """Receive a string message.

        Returns
        -------
        msg : str
            the received object.
        """
        data = self.socket.recv()
        self.log_msg('received message:\n%s' % data)
        return data


class ZMQRouter(object):
    """A class that interacts with a ZMQ router socket.

    a router socket is an asynchronous socket that can receive multiple requests
    without needing to issue an reply.  This class encapsulates the ZMQ socket
    details and provide more convenient API to use.

    Parameters
    ----------
    port : int or None
        the port to connect to.  If None, then a random port between min_port and max_port
        will be chosen.
    min_port : int
        the minimum random port number (inclusive).
    max_port : int
        the maximum random port number (exclusive).
    pipeline : int
        number of messages allowed in a pipeline.  Only affects file
        transfer performance.
    log_file : str or None
        the log file.  None to disable logging.
    """

    def __init__(self, port=None, min_port=5000, max_port=9999, pipeline=100, log_file=None):
        """Create a new ZMQDealer object.
        """
        context = zmq.Context.instance()
        # noinspection PyUnresolvedReferences
        self.socket = context.socket(zmq.ROUTER)
        self.socket.hwm = pipeline
        if port is not None:
            self.socket.bind('tcp://*:%d' % port)
            self.port = port
        else:
            self.port = self.socket.bind_to_random_port('tcp://*', min_port=min_port, max_port=max_port)
        self.addr = None
        self._log_file = log_file

        if self._log_file is not None:
            self._log_file = os.path.abspath(self._log_file)
            # If log file directory does not exists, create it
            log_dir = os.path.dirname(self._log_file)
            if not os.path.exists(log_dir):
                os.makedirs(log_dir)
            # clears any existing log
            if os.path.exists(self._log_file):
                os.remove(self._log_file)

    def get_port(self):
        """Returns the port number."""
        return self.port

    def is_closed(self):
        """Returns True if this router is closed."""
        return self.socket.closed

    def close(self):
        """Close the underlying socket."""
        self.socket.close()

    def log_msg(self, msg):
        """Log the given message"""
        if self._log_file is not None:
            io.write_file(self._log_file, '%s\n' % msg, append=True)

    def log_obj(self, msg, obj):
        """Log the given object"""
        if self._log_file is not None:
            obj_str = pprint.pformat(obj)
            io.write_file(self._log_file, '%s\n%s\n' % (msg, obj_str), append=True)

    def send_msg(self, msg, addr=None):
        """Sends a string message

        Parameters
        ----------
        msg : str
            the message to send.
        addr : str or None
            the address to send the object to.  If None, send to last sender.
        """
        addr = addr or self.addr
        if addr is None:
            warn_msg = '*WARNING* No receiver address specified.  Message not sent:\n%s' % msg
            self.log_msg(warn_msg)
        else:
            self.log_msg('sending message:\n%s' % msg)
            self.socket.send_multipart([addr, msg])

    def send_obj(self, obj, addr=None):
        """Sends a python object using pickle serialization and zlib compression.

        Parameters
        ----------
        obj : any
            the object to send.
        addr : str or None
            the address to send the object to.  If None, send to last sender.
        """
        addr = addr or self.addr
        if addr is None:
            warn_msg = '*WARNING* No receiver address specified.  Message not sent:'
            self.log_obj(warn_msg, obj)
        else:
            p = io.to_bytes(yaml.dump(obj))
            z = zlib.compress(p)
            self.log_obj('sending data:', obj)
            self.socket.send_multipart([addr, z])

    def poll_for_read(self, timeout):
        """Poll this socket for given timeout for read event.

        Parameters
        ----------
        timeout : int
            timeout in miliseconds.

        Returns
        -------
        status : int
            nonzero value means that this socket is ready for read.
        """
        return self.socket.poll(timeout=timeout)

    def recv_obj(self):
        """Receive a python object, serialized with pickle and compressed with zlib.

        Returns
        -------
        obj : any
            the received object.
        """
        self.addr, data = self.socket.recv_multipart()

        z = io.fix_string(zlib.decompress(data))
<<<<<<< HEAD
        obj = yaml.load(z)
=======
        obj = yaml.load(z, Loader=yaml.Loader)
>>>>>>> 1cf99104
        self.log_obj('received data:', obj)
        return obj

    def get_last_sender_addr(self):
        """Returns the address of the sender of last received message.

        Returns
        -------
        addr : str
            the last sender address
        """
        return self.addr<|MERGE_RESOLUTION|>--- conflicted
+++ resolved
@@ -118,11 +118,7 @@
         if events:
             data = self.socket.recv()
             z = io.fix_string(zlib.decompress(data))
-<<<<<<< HEAD
-            obj = yaml.load(z)
-=======
             obj = yaml.load(z, Loader=yaml.Loader)
->>>>>>> 1cf99104
             self.log_obj('received data:', obj)
             return obj
         else:
@@ -277,11 +273,7 @@
         self.addr, data = self.socket.recv_multipart()
 
         z = io.fix_string(zlib.decompress(data))
-<<<<<<< HEAD
-        obj = yaml.load(z)
-=======
         obj = yaml.load(z, Loader=yaml.Loader)
->>>>>>> 1cf99104
         self.log_obj('received data:', obj)
         return obj
 

# -*- coding: utf-8 -*-

"""This module defines various wrapper around ZMQ sockets."""

from datetime import datetime
import zlib
import pprint
from pathlib import Path
import os

import yaml
import zmq

<<<<<<< HEAD
import bag.io
from bag.io import read_yaml
=======
from .. import io
>>>>>>> 1689034b


class ZMQDealer(object):
    """A class that interacts with a ZMQ dealer socket.

    a dealer socket is an asynchronous socket that can issue multiple requests
    without needing to wait for an reply.  This class encapsulates the ZMQ
    socket details and provide more convenient API to use.

    Parameters
    ----------
    port : int
        the port to connect to.
    pipeline : int
        number of messages allowed in a pipeline.  Only affects file
        transfer performance.
    host : str
        the host to connect to.
    log_file : str or None
        the log file.  None to disable logging.
    """

    def __init__(self, port, pipeline=100, host='localhost', log_file=None):
        """Create a new ZMQDealer object.
        """
        context = zmq.Context.instance()
        # noinspection PyUnresolvedReferences
        self.socket = context.socket(zmq.DEALER)
        self.socket.hwm = pipeline
        self.socket.connect('tcp://%s:%d' % (host, port))
        self._log_file = log_file
        self.poller = zmq.Poller()
        # noinspection PyUnresolvedReferences
        self.poller.register(self.socket, zmq.POLLIN)

        if self._log_file is not None:
            self._log_file = Path(self._log_file).resolve()
            # If log file directory does not exists, create it
            log_dir: Path = self._log_file.parent
            log_dir.mkdir(parents=True, exist_ok=True)
            # time stamp the file
            now = datetime.now()
            time_stamp = now.strftime('%Y%m%d_%H%M%S%f')
            ext = self._log_file.suffix
            self._log_file = str(log_dir / f'{self._log_file.stem}_{time_stamp}{ext}')

    def log_msg(self, msg):
        """Log the given message"""
        if self._log_file is not None:
            io.write_file(self._log_file, '%s\n' % msg, append=True)

    def log_obj(self, msg, obj):
        """Log the given object"""
        if self._log_file is not None:
            obj_str = pprint.pformat(obj)
            io.write_file(self._log_file, '%s\n%s\n' % (msg, obj_str), append=True)

    def close(self):
        """Close the underlying socket."""
        self.socket.close()

    def send_obj(self, obj):
        """Sends a python object using pickle serialization and zlib compression.

        Parameters
        ----------
        obj : any
            the object to send.
        """
        p = io.to_bytes(yaml.dump(obj))
        z = zlib.compress(p)
        self.log_obj('sending data:', obj)
        self.socket.send(z)

    def recv_obj(self, timeout=None, enable_cancel=False):
        """Receive a python object, serialized with pickle and compressed with zlib.

        Parameters
        ----------
        timeout : int or None
            the timeout to wait in miliseconds.  If None, wait indefinitely.
        enable_cancel : bool
            If True, allows the user to press Ctrl-C to abort.  For this to work,
            the other end must know how to process the stop request dictionary.
        Returns
        -------
        obj : any
            the received object.  None if timeout reached.
        """
        try:
            events = self.poller.poll(timeout=timeout)
        except KeyboardInterrupt:
            if not enable_cancel:
                # re-raise exception if cancellation is not enabled.
                raise
            self.send_obj(dict(type='stop'))
            print('Stop signal sent, waiting for reply.  Press Ctrl-C again to force exit.')
            try:
                events = self.poller.poll(timeout=timeout)
            except KeyboardInterrupt:
                print('Force exiting.')
                return None

        if events:
            data = self.socket.recv()
<<<<<<< HEAD
            z = bag.io.fix_string(zlib.decompress(data))
            obj = read_yaml(z)
=======
            z = io.fix_string(zlib.decompress(data))
            obj = yaml.load(z, Loader=yaml.FullLoader)
>>>>>>> 1689034b
            self.log_obj('received data:', obj)
            return obj
        else:
            self.log_msg('timeout with %d ms reached.' % timeout)
            return None

    def recv_msg(self):
        """Receive a string message.

        Returns
        -------
        msg : str
            the received object.
        """
        data = self.socket.recv()
        self.log_msg('received message:\n%s' % data)
        return data


class ZMQRouter(object):
    """A class that interacts with a ZMQ router socket.

    a router socket is an asynchronous socket that can receive multiple requests
    without needing to issue an reply.  This class encapsulates the ZMQ socket
    details and provide more convenient API to use.

    Parameters
    ----------
    port : int or None
        the port to connect to.  If None, then a random port between min_port and max_port
        will be chosen.
    min_port : int
        the minimum random port number (inclusive).
    max_port : int
        the maximum random port number (exclusive).
    pipeline : int
        number of messages allowed in a pipeline.  Only affects file
        transfer performance.
    log_file : str or None
        the log file.  None to disable logging.
    """

    def __init__(self, port=None, min_port=5000, max_port=9999, pipeline=100, log_file=None):
        """Create a new ZMQDealer object.
        """
        context = zmq.Context.instance()
        # noinspection PyUnresolvedReferences
        self.socket = context.socket(zmq.ROUTER)
        self.socket.hwm = pipeline
        if port is not None:
            self.socket.bind('tcp://*:%d' % port)
            self.port = port
        else:
            self.port = self.socket.bind_to_random_port('tcp://*', min_port=min_port, max_port=max_port)
        self.addr = None
        self._log_file = log_file

        if self._log_file is not None:
            self._log_file = os.path.abspath(self._log_file)
            # If log file directory does not exists, create it
            log_dir = os.path.dirname(self._log_file)
            if not os.path.exists(log_dir):
                os.makedirs(log_dir)
            # clears any existing log
            if os.path.exists(self._log_file):
                os.remove(self._log_file)

    def get_port(self):
        """Returns the port number."""
        return self.port

    def is_closed(self):
        """Returns True if this router is closed."""
        return self.socket.closed

    def close(self):
        """Close the underlying socket."""
        self.socket.close()

    def log_msg(self, msg):
        """Log the given message"""
        if self._log_file is not None:
            io.write_file(self._log_file, '%s\n' % msg, append=True)

    def log_obj(self, msg, obj):
        """Log the given object"""
        if self._log_file is not None:
            obj_str = pprint.pformat(obj)
            io.write_file(self._log_file, '%s\n%s\n' % (msg, obj_str), append=True)

    def send_msg(self, msg, addr=None):
        """Sends a string message

        Parameters
        ----------
        msg : str
            the message to send.
        addr : str or None
            the address to send the object to.  If None, send to last sender.
        """
        addr = addr or self.addr
        if addr is None:
            warn_msg = '*WARNING* No receiver address specified.  Message not sent:\n%s' % msg
            self.log_msg(warn_msg)
        else:
            self.log_msg('sending message:\n%s' % msg)
            self.socket.send_multipart([addr, msg])

    def send_obj(self, obj, addr=None):
        """Sends a python object using pickle serialization and zlib compression.

        Parameters
        ----------
        obj : any
            the object to send.
        addr : str or None
            the address to send the object to.  If None, send to last sender.
        """
        addr = addr or self.addr
        if addr is None:
            warn_msg = '*WARNING* No receiver address specified.  Message not sent:'
            self.log_obj(warn_msg, obj)
        else:
            p = io.to_bytes(yaml.dump(obj))
            z = zlib.compress(p)
            self.log_obj('sending data:', obj)
            self.socket.send_multipart([addr, z])

    def poll_for_read(self, timeout):
        """Poll this socket for given timeout for read event.

        Parameters
        ----------
        timeout : int
            timeout in miliseconds.

        Returns
        -------
        status : int
            nonzero value means that this socket is ready for read.
        """
        return self.socket.poll(timeout=timeout)

    def recv_obj(self):
        """Receive a python object, serialized with pickle and compressed with zlib.

        Returns
        -------
        obj : any
            the received object.
        """
        self.addr, data = self.socket.recv_multipart()

<<<<<<< HEAD
        z = bag.io.fix_string(zlib.decompress(data))
        obj = read_yaml(z)
=======
        z = io.fix_string(zlib.decompress(data))
        obj = yaml.load(z, Loader=yaml.Loader)
>>>>>>> 1689034b
        self.log_obj('received data:', obj)
        return obj

    def get_last_sender_addr(self):
        """Returns the address of the sender of last received message.

        Returns
        -------
        addr : str
            the last sender address
        """
        return self.addr<|MERGE_RESOLUTION|>--- conflicted
+++ resolved
@@ -11,12 +11,8 @@
 import yaml
 import zmq
 
-<<<<<<< HEAD
-import bag.io
 from bag.io import read_yaml
-=======
 from .. import io
->>>>>>> 1689034b
 
 
 class ZMQDealer(object):
@@ -122,13 +118,8 @@
 
         if events:
             data = self.socket.recv()
-<<<<<<< HEAD
-            z = bag.io.fix_string(zlib.decompress(data))
+            z = io.fix_string(zlib.decompress(data))
             obj = read_yaml(z)
-=======
-            z = io.fix_string(zlib.decompress(data))
-            obj = yaml.load(z, Loader=yaml.FullLoader)
->>>>>>> 1689034b
             self.log_obj('received data:', obj)
             return obj
         else:
@@ -282,13 +273,8 @@
         """
         self.addr, data = self.socket.recv_multipart()
 
-<<<<<<< HEAD
-        z = bag.io.fix_string(zlib.decompress(data))
+        z = io.fix_string(zlib.decompress(data))
         obj = read_yaml(z)
-=======
-        z = io.fix_string(zlib.decompress(data))
-        obj = yaml.load(z, Loader=yaml.Loader)
->>>>>>> 1689034b
         self.log_obj('received data:', obj)
         return obj
 

--- conflicted
+++ resolved
@@ -324,11 +324,7 @@
                          def_files=to_skill_list_str(tb_config['def_files']),
                          tech_lib=self.db_config['schematic']['tech_lib'],
                          result_file='{result_file}')
-<<<<<<< HEAD
-        output = yaml.load(self._eval_skill(cmd, out_file='result_file'), Loader=yaml.FullLoader)
-=======
         output = yaml.load(self._eval_skill(cmd, out_file='result_file'), Loader=yaml.Loader)
->>>>>>> 33b4dce3
         return tb_config['default_env'], output['corners'], output['parameters'], output['outputs']
 
     def get_testbench_info(self, tb_lib, tb_cell):
@@ -356,11 +352,7 @@
         cmd = cmd.format(tb_lib=tb_lib,
                          tb_cell=tb_cell,
                          result_file='{result_file}')
-<<<<<<< HEAD
-        output = yaml.load(self._eval_skill(cmd, out_file='result_file'), Loader=yaml.FullLoader)
-=======
         output = yaml.load(self._eval_skill(cmd, out_file='result_file'), Loader=yaml.Loader)
->>>>>>> 33b4dce3
         return output['enabled_corners'], output['corners'], output['parameters'], output['outputs']
 
     def update_testbench(self,
@@ -591,12 +583,7 @@
             path to the cell directory.
         """
         # use yaml.load to remove outermost quotation marks
-<<<<<<< HEAD
-        lib_dir = yaml.load(self._eval_skill('get_lib_directory( "%s" )' % lib_name),
-                            Loader=yaml.FullLoader)
-=======
         lib_dir = yaml.load(self._eval_skill(f'get_lib_directory( "{lib_name}" )'), Loader=yaml.Loader)
->>>>>>> 33b4dce3
         if not lib_dir:
             raise ValueError('Library %s not found.' % lib_name)
         return os.path.join(lib_dir, cell_name)
